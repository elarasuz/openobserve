--- conflicted
+++ resolved
@@ -101,10 +101,7 @@
     } else {
         // delete files from s3
         // first fetch file list from local cache
-<<<<<<< HEAD
-        let files = file_list::query(org_id, stream_name, stream_type, 0, 0).await?;
-=======
-        let files = file_list::get_file_list(
+        let files = file_list::query(
             org_id,
             stream_name,
             stream_type,
@@ -113,7 +110,6 @@
             0,
         )
         .await?;
->>>>>>> 5f3739c4
         match storage::del(&files.iter().map(|v| v.key.as_str()).collect::<Vec<_>>()).await {
             Ok(_) => {}
             Err(e) => {
@@ -214,11 +210,7 @@
     } else {
         // delete files from s3
         // first fetch file list from local cache
-<<<<<<< HEAD
-        let files =
-            file_list::query(org_id, stream_name, stream_type, time_range.0, time_range.1).await?;
-=======
-        let files = file_list::get_file_list(
+        let files = file_list::query(
             org_id,
             stream_name,
             stream_type,
@@ -227,7 +219,6 @@
             time_range.1,
         )
         .await?;
->>>>>>> 5f3739c4
         match storage::del(&files.iter().map(|v| v.key.as_str()).collect::<Vec<_>>()).await {
             Ok(_) => {}
             Err(e) => {
@@ -275,11 +266,7 @@
     stream_type: StreamType,
     time_range: (i64, i64),
 ) -> Result<(), anyhow::Error> {
-<<<<<<< HEAD
-    let files =
-        file_list::query(org_id, stream_name, stream_type, time_range.0, time_range.1).await?;
-=======
-    let files = file_list::get_file_list(
+    let files = file_list::query(
         org_id,
         stream_name,
         stream_type,
@@ -288,7 +275,6 @@
         time_range.1,
     )
     .await?;
->>>>>>> 5f3739c4
     if files.is_empty() {
         return Ok(());
     }
